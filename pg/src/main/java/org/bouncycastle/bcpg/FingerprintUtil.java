--- conflicted
+++ resolved
@@ -49,15 +49,7 @@
      */
     public static long longFromLeftMostBytes(byte[] bytes)
     {
-<<<<<<< HEAD
-        if (bytes.length < 8)
-        {
-            throw new IllegalArgumentException("Byte array MUST contain at least 8 bytes");
-        }
-        return Pack.bigEndianToLong(bytes, 0);
-=======
         return readKeyID(bytes);
->>>>>>> 0588317b
     }
 
     /**
