package org.bouncycastle.bcpg;

import org.bouncycastle.util.Arrays;
import org.bouncycastle.util.Pack;
import org.bouncycastle.util.io.Streams;

import java.io.ByteArrayOutputStream;
import java.io.IOException;

/**
 * One-Pass-Signature packet.
 * OPS packets are used to enable verification of signed messages in one-pass by providing necessary metadata
 * about the signed data up front, so the consumer can start processing the signed data without needing
 * to process the signature packet at the end of the data stream first.
 * <b>
 * There are two versions of this packet currently defined.
 * Version 3 OPS packets are used with {@link SignaturePacket SignaturePackets} of version 3 and 4.
 * Version 6 OPS packets are used with {@link SignaturePacket SignaturePackets} of version 6.
 * It is not clear to me, which version of the OPS packet is intended to be used with version 5 signatures.
 *
 * @see <a href="https://www.rfc-editor.org/rfc/rfc4880.html#section-5.4">
 *     Definition of version 3 OPS packets in RFC4880</a>
 * @see <a href="https://www.ietf.org/archive/id/draft-ietf-openpgp-crypto-refresh-13.html#name-one-pass-signature-packet-t">
 *     Definition of version 3 and 6 OPS packets in crypto-refresh</a>
 * @see <a href="https://www.ietf.org/archive/id/draft-koch-librepgp-00.html#section-5.4">
 *     Definition of version 3 and 6 OPS packets in librepgp</a>
 */
public class OnePassSignaturePacket 
    extends ContainedPacket
{
    public static final int VERSION_3 = 3;
    public static final int VERSION_6 = 6;

    private final int  version;
    private final int  sigType;
    private final int  hashAlgorithm;
    private final int  keyAlgorithm;
    private final long keyID;
    private final byte[] fingerprint;
    private final byte[] salt;
    private final int isContaining;

    /**
     * Parse a {@link OnePassSignaturePacket} from an OpenPGP packet input stream.
     * @param in OpenPGP packet input stream
     * @throws IOException when the end of stream is prematurely reached, or when the packet is malformed
     */
    OnePassSignaturePacket(
            BCPGInputStream    in)
            throws IOException
    {
        this(in, false);
    }

    OnePassSignaturePacket(
        BCPGInputStream    in,
        boolean newPacketFormat)
        throws IOException
    {
        super(ONE_PASS_SIGNATURE, newPacketFormat);

        version = in.read();
        sigType = in.read();
        hashAlgorithm = in.read();
        keyAlgorithm = in.read();

        if (version == VERSION_3)
        {
            keyID = StreamUtil.readKeyID(in);
            fingerprint = null;
            salt = null;
        }
        else if (version == VERSION_6)
        {
            int saltLen = in.read();
            if (saltLen < 0)
            {
                throw new IOException("Version 6 OPS packet has invalid salt length.");
            }
            salt = new byte[saltLen];
            in.readFully(salt);

            fingerprint = new byte[32];
            in.readFully(fingerprint);

<<<<<<< HEAD
            keyID = Pack.bigEndianToLong(fingerprint, 0);
=======
            keyID = FingerprintUtil.keyIdFromV6Fingerprint(fingerprint);
>>>>>>> 0588317b
        }
        else
        {
            Streams.drain(in);
            throw new UnsupportedPacketVersionException("Unsupported OnePassSignature packet version encountered: " + version);
        }

        isContaining = in.read();
    }

    /**
     * Create a version 3 {@link OnePassSignaturePacket}.
     * Version 3 OPS packets are used with version 3 and version 4 {@link SignaturePacket SignaturePackets}.
     * <b>
     * To create an OPS packet for use with a version 6 {@link SignaturePacket},
     * see {@link OnePassSignaturePacket#OnePassSignaturePacket(int, int, int, byte[], byte[], boolean)}.
     *
     * @param sigType signature type
     * @param hashAlgorithm hash algorithm tag
     * @param keyAlgorithm public key algorithm tag
     * @param keyID id of the signing key
     * @param isNested if false, there is another OPS packet after this one, which applies to the same data.
     *                 it true, the corresponding signature is calculated also over succeeding additional OPS packets.
     */
    public OnePassSignaturePacket(
        int        sigType,
        int        hashAlgorithm,
        int        keyAlgorithm,
        long       keyID,
        boolean    isNested)
    {
        super(ONE_PASS_SIGNATURE);

        this.version = VERSION_3;
        this.sigType = sigType;
        this.hashAlgorithm = hashAlgorithm;
        this.keyAlgorithm = keyAlgorithm;
        this.keyID = keyID;
        this.fingerprint = null;
        this.salt = null;
        this.isContaining = (isNested) ? 0 : 1;
    }

    /**
     * Create a version 6 {@link OnePassSignaturePacket}.
     *
     * @param sigType signature type
     * @param hashAlgorithm hash algorithm tag
     * @param keyAlgorithm public key algorithm tag
     * @param salt random salt. The length of this array depends on the hash algorithm in use.
     * @param fingerprint 32 octet fingerprint of the (v6) signing key
     * @param isNested if false, there is another OPS packet after this one, which applies to the same data.
     *                 it true, the corresponding signature is calculated also over succeeding additional OPS packets.
     */
    public OnePassSignaturePacket(
            int sigType,
            int hashAlgorithm,
            int keyAlgorithm,
            byte[] salt,
            byte[] fingerprint,
            boolean isNested)
    {
        super(ONE_PASS_SIGNATURE);

        this.version = VERSION_6;
        this.sigType = sigType;
        this.hashAlgorithm = hashAlgorithm;
        this.keyAlgorithm = keyAlgorithm;
        this.salt = salt;
        this.fingerprint = fingerprint;
        this.isContaining = (isNested) ? 0 : 1;
<<<<<<< HEAD
        this.keyID = Pack.bigEndianToLong(fingerprint, 0);
=======
        keyID = FingerprintUtil.keyIdFromV6Fingerprint(fingerprint);
>>>>>>> 0588317b
    }

    /**
     * Return the packet version.
     * @return version
     */
    public int getVersion()
    {
        return version;
    }

    /**
     * Return the signature type.
     * @return the signature type
     */
    public int getSignatureType()
    {
        return sigType;
    }
    
    /**
     * Return the ID of the public key encryption algorithm.
     * @return public key algorithm tag
     */
    public int getKeyAlgorithm()
    {
        return keyAlgorithm;
    }
    
    /**
     * Return the algorithm ID of the hash algorithm.
     * @return hash algorithm tag
     */
    public int getHashAlgorithm()
    {
        return hashAlgorithm;
    }
    
    /**
     * Return the key-id of the signing key.
     * @return key id
     */
    public long getKeyID()
    {
        return keyID;
    }

    /**
     * Return the version 6 fingerprint of the issuer.
     * Only for version 6 packets.
     * @return 32 bytes issuer fingerprint
     */
    public byte[] getFingerprint()
    {
        return Arrays.clone(fingerprint);
    }

    /**
     * Return the salt used in the signature.
     * Only for version 6 packets.
     * @return salt
     */
    public byte[] getSalt()
    {
        return Arrays.clone(salt);
    }

    /**
     * Return true, if the signature contains any signatures that follow.
     * A bracketing OPS is followed by additional OPS packets and is calculated over all the data between itself
     * and its corresponding signature (it is an attestation for encapsulated signatures).
     *
     * @return true if encapsulating, false otherwise
     */
    public boolean isContaining()
    {
        return isContaining == 1;
    }
    
    /**
     * Encode the contents of this packet into the given packet output stream.
     *
     * @param out OpenPGP packet output stream
     */
    public void encode(
        BCPGOutputStream    out)
        throws IOException
    {
        ByteArrayOutputStream    bOut = new ByteArrayOutputStream();
        BCPGOutputStream            pOut = new BCPGOutputStream(bOut);
  
        pOut.write(version);
        pOut.write(sigType);
        pOut.write(hashAlgorithm);
        pOut.write(keyAlgorithm);

        if (version == VERSION_3)
        {
            StreamUtil.writeKeyID(pOut, keyID);
        }
        else if (version == VERSION_6)
        {
            pOut.write(salt.length);
            pOut.write(salt);
            pOut.write(fingerprint);
        }

        pOut.write(isContaining);

        pOut.close();

        out.writePacket(hasNewPacketFormat(), ONE_PASS_SIGNATURE, bOut.toByteArray());
    }

}<|MERGE_RESOLUTION|>--- conflicted
+++ resolved
@@ -1,7 +1,6 @@
 package org.bouncycastle.bcpg;
 
 import org.bouncycastle.util.Arrays;
-import org.bouncycastle.util.Pack;
 import org.bouncycastle.util.io.Streams;
 
 import java.io.ByteArrayOutputStream;
@@ -83,11 +82,7 @@
             fingerprint = new byte[32];
             in.readFully(fingerprint);
 
-<<<<<<< HEAD
-            keyID = Pack.bigEndianToLong(fingerprint, 0);
-=======
             keyID = FingerprintUtil.keyIdFromV6Fingerprint(fingerprint);
->>>>>>> 0588317b
         }
         else
         {
@@ -159,11 +154,7 @@
         this.salt = salt;
         this.fingerprint = fingerprint;
         this.isContaining = (isNested) ? 0 : 1;
-<<<<<<< HEAD
-        this.keyID = Pack.bigEndianToLong(fingerprint, 0);
-=======
         keyID = FingerprintUtil.keyIdFromV6Fingerprint(fingerprint);
->>>>>>> 0588317b
     }
 
     /**
