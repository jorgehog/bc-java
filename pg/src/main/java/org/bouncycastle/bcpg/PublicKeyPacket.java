--- conflicted
+++ resolved
@@ -129,16 +129,12 @@
         super(keyTag, newPacketFormat);
 
         version = in.read();
-<<<<<<< HEAD
+        if (version < 2 || version > VERSION_6)
+        {
+            throw new UnsupportedPacketVersionException("Unsupported Public Key Packet version encountered: " + version);
+        }
+
         time = StreamUtil.read4OctetLength(in);
-=======
-        if (version < 2 || version > VERSION_6)
-        {
-            throw new UnsupportedPacketVersionException("Unsupported Public Key Packet version encountered: " + version);
-        }
->>>>>>> 5d3edd02
-
-        time = ((long) in.read() << 24) | ((long) in.read() << 16) | ((long) in.read() << 8) | in.read();
 
         if (version == 2 || version == VERSION_3)
         {
@@ -147,15 +143,11 @@
 
         algorithm = (byte)in.read();
         long keyOctets = -1;
-        
+
         if (version == LIBREPGP_5 || version == VERSION_6)
         {
             // TODO: Use keyOctets to be able to parse unknown keys
-<<<<<<< HEAD
-            long keyOctets = StreamUtil.read4OctetLength(in);
-=======
-            keyOctets = ((long)in.read() << 24) | ((long)in.read() << 16) | ((long)in.read() << 8) | in.read();
->>>>>>> 5d3edd02
+            keyOctets = StreamUtil.read4OctetLength(in);
         }
 
         parseKey(in, algorithm, keyOctets);
@@ -343,12 +335,7 @@
 
         if (version == VERSION_6 || version == LIBREPGP_5)
         {
-<<<<<<< HEAD
             StreamUtil.write4OctetLength(pOut, key.getEncoded().length);
-=======
-            int keyOctets = key.getEncoded().length;
-            StreamUtil.write4OctetLength(pOut, keyOctets);
->>>>>>> 5d3edd02
         }
 
         pOut.writeObject((BCPGObject)key);
