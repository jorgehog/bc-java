package org.bouncycastle.openpgp;

import java.io.ByteArrayOutputStream;
import java.io.IOException;
import java.io.OutputStream;

import org.bouncycastle.bcpg.BCPGInputStream;
import org.bouncycastle.bcpg.BCPGOutputStream;
import org.bouncycastle.bcpg.OnePassSignaturePacket;
import org.bouncycastle.bcpg.Packet;
import org.bouncycastle.openpgp.operator.PGPContentVerifier;
import org.bouncycastle.openpgp.operator.PGPContentVerifierBuilder;
import org.bouncycastle.openpgp.operator.PGPContentVerifierBuilderProvider;

/**
 * A one pass signature object.
 */
public class PGPOnePassSignature
{
    private OnePassSignaturePacket sigPack;
    private int signatureType;

    private PGPContentVerifier verifier;
    private byte lastb;
    private OutputStream sigOut;

    private static OnePassSignaturePacket cast(Packet packet)
        throws IOException
    {
        if (!(packet instanceof OnePassSignaturePacket))
        {
            throw new IOException("unexpected packet in stream: " + packet);
        }
        return (OnePassSignaturePacket)packet;
    }

<<<<<<< HEAD
    PGPOnePassSignature(
        BCPGInputStream pIn)
=======
    public PGPOnePassSignature(
        BCPGInputStream    pIn)
>>>>>>> a22c2a57
        throws IOException, PGPException
    {
        this(cast(pIn.readPacket()));
    }

    PGPOnePassSignature(
        OnePassSignaturePacket sigPack)
        throws PGPException
    {
        this.sigPack = sigPack;
        this.signatureType = sigPack.getSignatureType();
    }

    /**
     * Initialise the signature object for verification.
     *
     * @param verifierBuilderProvider provider for a content verifier builder for the signature type of interest.
     * @param pubKey                  the public key to use for verification
     * @throws PGPException if there's an issue with creating the verifier.
     */
    public void init(PGPContentVerifierBuilderProvider verifierBuilderProvider, PGPPublicKey pubKey)
        throws PGPException
    {
        PGPContentVerifierBuilder verifierBuilder = verifierBuilderProvider.get(sigPack.getKeyAlgorithm(), sigPack.getHashAlgorithm());

        verifier = verifierBuilder.build(pubKey);

        lastb = 0;
        sigOut = verifier.getOutputStream();
    }

    public void update(
        byte b)
    {
        if (signatureType == PGPSignature.CANONICAL_TEXT_DOCUMENT)
        {
            if (b == '\r')
            {
                byteUpdate((byte)'\r');
                byteUpdate((byte)'\n');
            }
            else if (b == '\n')
            {
                if (lastb != '\r')
                {
                    byteUpdate((byte)'\r');
                    byteUpdate((byte)'\n');
                }
            }
            else
            {
                byteUpdate(b);
            }

            lastb = b;
        }
        else
        {
            byteUpdate(b);
        }
    }

    public void update(
        byte[] bytes)
    {
        if (signatureType == PGPSignature.CANONICAL_TEXT_DOCUMENT)
        {
            for (int i = 0; i != bytes.length; i++)
            {
                this.update(bytes[i]);
            }
        }
        else
        {
            blockUpdate(bytes, 0, bytes.length);
        }
    }

    public void update(
        byte[] bytes,
        int off,
        int length)
    {
        if (signatureType == PGPSignature.CANONICAL_TEXT_DOCUMENT)
        {
            int finish = off + length;

            for (int i = off; i != finish; i++)
            {
                this.update(bytes[i]);
            }
        }
        else
        {
            blockUpdate(bytes, off, length);
        }
    }

    private void byteUpdate(byte b)
    {
        try
        {
            sigOut.write(b);
        }
        catch (IOException e)
        {
            throw new PGPRuntimeOperationException(e.getMessage(), e);
        }
    }

    private void blockUpdate(byte[] block, int off, int len)
    {
        try
        {
            sigOut.write(block, off, len);
        }
        catch (IOException e)
        {
            throw new PGPRuntimeOperationException(e.getMessage(), e);
        }
    }

    /**
     * Verify the calculated signature against the passed in PGPSignature.
     *
     * @param pgpSig
     * @return boolean
     * @throws PGPException
     */
    public boolean verify(
        PGPSignature pgpSig)
        throws PGPException
    {
        try
        {
            sigOut.write(pgpSig.getSignatureTrailer());

            sigOut.close();
        }
        catch (IOException e)
        {
            throw new PGPException("unable to add trailer: " + e.getMessage(), e);
        }

        return verifier.verify(pgpSig.getSignature());
    }

    public long getKeyID()
    {
        return sigPack.getKeyID();
    }

    public int getSignatureType()
    {
        return sigPack.getSignatureType();
    }

    public int getHashAlgorithm()
    {
        return sigPack.getHashAlgorithm();
    }

    public int getKeyAlgorithm()
    {
        return sigPack.getKeyAlgorithm();
    }

    /**
     * Return true, if the signature is contains any signatures that follow.
     * An bracketing OPS is followed by additional OPS packets and is calculated over all the data between itself
     * and its corresponding signature (it is an attestation for contained signatures).
     *
     * @return true if containing, false otherwise
     */
    public boolean isContaining()
    {
        return sigPack.isContaining();
    }

    public byte[] getEncoded()
        throws IOException
    {
        ByteArrayOutputStream bOut = new ByteArrayOutputStream();

        this.encode(bOut);

        return bOut.toByteArray();
    }

    public void encode(
        OutputStream outStream)
        throws IOException
    {
        BCPGOutputStream out;

        if (outStream instanceof BCPGOutputStream)
        {
            out = (BCPGOutputStream)outStream;
        }
        else
        {
            out = new BCPGOutputStream(outStream);
        }

        out.writePacket(sigPack);
    }
}<|MERGE_RESOLUTION|>--- conflicted
+++ resolved
@@ -34,18 +34,13 @@
         return (OnePassSignaturePacket)packet;
     }
 
-<<<<<<< HEAD
-    PGPOnePassSignature(
-        BCPGInputStream pIn)
-=======
     public PGPOnePassSignature(
         BCPGInputStream    pIn)
->>>>>>> a22c2a57
         throws IOException, PGPException
     {
         this(cast(pIn.readPacket()));
     }
-
+    
     PGPOnePassSignature(
         OnePassSignaturePacket sigPack)
         throws PGPException
