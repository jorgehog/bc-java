--- conflicted
+++ resolved
@@ -122,13 +122,9 @@
             {
                 ECDHPublicBCPGKey ecdhPub = (ECDHPublicBCPGKey)pubPk.getKey();
 
-<<<<<<< HEAD
-                if (BcUtil.isX25519(ecdhPub.getCurveOID()))
-=======
                 // Legacy XDH on Curve25519 (legacy X25519)
                 // 1.3.6.1.4.1.3029.1.5.1 & 1.3.101.110
-                if (CryptlibObjectIdentifiers.curvey25519.equals(ecdhPub.getCurveOID()))
->>>>>>> 7bbee182
+                if (BcUtil.isX25519(ecdhPub.getCurveOID()))
                 {
                     return PrivateKeyFactory.createKey(getPrivateKeyInfo(EdECObjectIdentifiers.id_X25519,
                         Arrays.reverseInPlace(BigIntegers.asUnsignedByteArray(((ECSecretBCPGKey)privPk).getX()))));
@@ -231,13 +227,9 @@
             {
                 ECDHPublicBCPGKey ecdhK = (ECDHPublicBCPGKey)publicPk.getKey();
 
-<<<<<<< HEAD
-                if (BcUtil.isX25519(ecdhK.getCurveOID()))
-=======
                 // Legacy XDH on Curve25519 (legacy X25519)
                 // 1.3.6.1.4.1.3029.1.5.1 & 1.3.101.110
-                if (ecdhK.getCurveOID().equals(CryptlibObjectIdentifiers.curvey25519))
->>>>>>> 7bbee182
+                if (BcUtil.isX25519(ecdhK.getCurveOID()))
                 {
                     byte[] pEnc = BigIntegers.asUnsignedByteArray(ecdhK.getEncodedPoint());
                     // skip the 0x40 header byte.
