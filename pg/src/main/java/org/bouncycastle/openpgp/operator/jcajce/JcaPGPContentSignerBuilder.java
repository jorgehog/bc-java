package org.bouncycastle.openpgp.operator.jcajce;

import java.io.OutputStream;
import java.security.InvalidKeyException;
import java.security.PrivateKey;
import java.security.Provider;
import java.security.SecureRandom;
import java.security.Signature;
import java.security.SignatureException;

import org.bouncycastle.bcpg.PublicKeyAlgorithmTags;
import org.bouncycastle.jcajce.io.OutputStreamFactory;
import org.bouncycastle.jcajce.util.DefaultJcaJceHelper;
import org.bouncycastle.jcajce.util.NamedJcaJceHelper;
import org.bouncycastle.jcajce.util.ProviderJcaJceHelper;
import org.bouncycastle.openpgp.PGPException;
import org.bouncycastle.openpgp.PGPPrivateKey;
import org.bouncycastle.openpgp.PGPRuntimeOperationException;
import org.bouncycastle.openpgp.operator.PGPContentSigner;
import org.bouncycastle.openpgp.operator.PGPContentSignerBuilder;
import org.bouncycastle.openpgp.operator.PGPDigestCalculator;
import org.bouncycastle.util.io.TeeOutputStream;

public class JcaPGPContentSignerBuilder
    implements PGPContentSignerBuilder
{
    private OperatorHelper helper = new OperatorHelper(new DefaultJcaJceHelper());
    private JcaPGPDigestCalculatorProviderBuilder digestCalculatorProviderBuilder = new JcaPGPDigestCalculatorProviderBuilder();
    private JcaPGPKeyConverter keyConverter = new JcaPGPKeyConverter();
    private int hashAlgorithm;
    private SecureRandom random;
    private int keyAlgorithm;

    public JcaPGPContentSignerBuilder(int keyAlgorithm, int hashAlgorithm)
    {
        this.keyAlgorithm = keyAlgorithm;
        this.hashAlgorithm = hashAlgorithm;
    }

    public JcaPGPContentSignerBuilder setSecureRandom(SecureRandom random)
    {
        this.random = random;

        return this;
    }

    public JcaPGPContentSignerBuilder setProvider(Provider provider)
    {
        this.helper = new OperatorHelper(new ProviderJcaJceHelper(provider));
        keyConverter.setProvider(provider);
        digestCalculatorProviderBuilder.setProvider(provider);

        return this;
    }

    public JcaPGPContentSignerBuilder setProvider(String providerName)
    {
        this.helper = new OperatorHelper(new NamedJcaJceHelper(providerName));
        keyConverter.setProvider(providerName);
        digestCalculatorProviderBuilder.setProvider(providerName);

        return this;
    }

    public JcaPGPContentSignerBuilder setDigestProvider(Provider provider)
    {
        digestCalculatorProviderBuilder.setProvider(provider);

        return this;
    }

    public JcaPGPContentSignerBuilder setDigestProvider(String providerName)
    {
        digestCalculatorProviderBuilder.setProvider(providerName);

        return this;
    }

    public PGPContentSigner build(final int signatureType, PGPPrivateKey privateKey)
        throws PGPException
    {
        if (privateKey instanceof JcaPGPPrivateKey)
        {
            return build(signatureType, privateKey.getKeyID(), ((JcaPGPPrivateKey)privateKey).getPrivateKey());
        }
        else
        {
            return build(signatureType, privateKey.getKeyID(), keyConverter.getPrivateKey(privateKey));
        }
    }

    public PGPContentSigner build(final int signatureType, final long keyID, final PrivateKey privateKey)
        throws PGPException
    {
        final PGPDigestCalculator digestCalculator = digestCalculatorProviderBuilder.build().get(hashAlgorithm);
        final PGPDigestCalculator edDigestCalculator = digestCalculatorProviderBuilder.build().get(hashAlgorithm);
        final Signature signature;
<<<<<<< HEAD

        if (keyAlgorithm == PublicKeyAlgorithmTags.EDDSA_LEGACY && privateKey.getAlgorithm().equals("Ed448"))
        {
            // Try my best to solve Ed448Legacy issue
            signature = helper.createSignature("Ed448");
=======
        if (keyAlgorithm == PublicKeyAlgorithmTags.EDDSA_LEGACY && privateKey.getAlgorithm().equals("Ed448"))
        {
            signature = helper.createSignature(PublicKeyAlgorithmTags.Ed448, hashAlgorithm);
>>>>>>> 0520ebcd
        }
        else
        {
            signature = helper.createSignature(keyAlgorithm, hashAlgorithm);
        }
<<<<<<< HEAD

=======
>>>>>>> 0520ebcd

        try
        {
            if (random != null)
            {
                signature.initSign(privateKey, random);
            }
            else
            {
                signature.initSign(privateKey);
            }
        }
        catch (InvalidKeyException e)
        {
            throw new PGPException("invalid key.", e);
        }

        return new PGPContentSigner()
        {
            private final boolean isEdDsa = keyAlgorithm == PublicKeyAlgorithmTags.EDDSA_LEGACY || keyAlgorithm == PublicKeyAlgorithmTags.Ed448 || keyAlgorithm == PublicKeyAlgorithmTags.Ed25519;

            public int getType()
            {
                return signatureType;
            }

            public int getHashAlgorithm()
            {
                return hashAlgorithm;
            }

            public int getKeyAlgorithm()
            {
                return keyAlgorithm;
            }

            public long getKeyID()
            {
                return keyID;
            }

            public OutputStream getOutputStream()
            {
                if (isEdDsa)
                {
                    return new TeeOutputStream(edDigestCalculator.getOutputStream(), digestCalculator.getOutputStream());
                }
                return new TeeOutputStream(OutputStreamFactory.createStream(signature), digestCalculator.getOutputStream());
            }

            public byte[] getSignature()
            {
                try
                {
                    if (isEdDsa)
                    {
                        signature.update(edDigestCalculator.getDigest());
                    }
                    return signature.sign();
                }
                catch (SignatureException e)
                {
                    throw new PGPRuntimeOperationException("Unable to create signature: " + e.getMessage(), e);
                }
            }

            public byte[] getDigest()
            {
                return digestCalculator.getDigest();
            }
        };
    }
}<|MERGE_RESOLUTION|>--- conflicted
+++ resolved
@@ -95,26 +95,16 @@
         final PGPDigestCalculator digestCalculator = digestCalculatorProviderBuilder.build().get(hashAlgorithm);
         final PGPDigestCalculator edDigestCalculator = digestCalculatorProviderBuilder.build().get(hashAlgorithm);
         final Signature signature;
-<<<<<<< HEAD
 
         if (keyAlgorithm == PublicKeyAlgorithmTags.EDDSA_LEGACY && privateKey.getAlgorithm().equals("Ed448"))
         {
-            // Try my best to solve Ed448Legacy issue
             signature = helper.createSignature("Ed448");
-=======
-        if (keyAlgorithm == PublicKeyAlgorithmTags.EDDSA_LEGACY && privateKey.getAlgorithm().equals("Ed448"))
-        {
-            signature = helper.createSignature(PublicKeyAlgorithmTags.Ed448, hashAlgorithm);
->>>>>>> 0520ebcd
         }
         else
         {
             signature = helper.createSignature(keyAlgorithm, hashAlgorithm);
         }
-<<<<<<< HEAD
 
-=======
->>>>>>> 0520ebcd
 
         try
         {
