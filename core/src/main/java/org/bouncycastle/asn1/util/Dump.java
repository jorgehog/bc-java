package org.bouncycastle.asn1.util;

import java.io.FileInputStream;

import org.bouncycastle.asn1.ASN1InputStream;

/**
 * Command line ASN.1 Dump utility.
 * <p>
 *     Usage: org.bouncycastle.asn1.util.Dump ber_encoded_file
 * </p>
 */
public class Dump
{
    public static void main(
        String args[])
        throws Exception
    {
        FileInputStream fIn = new FileInputStream(args[0]);

        try
        {
<<<<<<< HEAD
            // -DM System.out.println
            System.out.println(ASN1Dump.dumpAsString(obj));
        }
=======
            ASN1InputStream bIn = new ASN1InputStream(fIn);
            Object obj = null;
>>>>>>> b369c761

            while ((obj = bIn.readObject()) != null)
            {
                System.out.println(ASN1Dump.dumpAsString(obj));
            }
        }
        finally
        {
            fIn.close();
        }
    }
}<|MERGE_RESOLUTION|>--- conflicted
+++ resolved
@@ -20,14 +20,8 @@
 
         try
         {
-<<<<<<< HEAD
-            // -DM System.out.println
-            System.out.println(ASN1Dump.dumpAsString(obj));
-        }
-=======
             ASN1InputStream bIn = new ASN1InputStream(fIn);
             Object obj = null;
->>>>>>> b369c761
 
             while ((obj = bIn.readObject()) != null)
             {
