--- conflicted
+++ resolved
@@ -32,11 +32,8 @@
 <li>The JCE provider will now produce simple RSAPrivateKey objects where CRT coefficients are not provided.</li>
 <li>PGP key signature certifications did not support DIRECT KEY signatures. This has been fixed.</li>
 <li>User Attribute subpackets in PGP with long length encodings could result in certification verification failing. This has been fixed.</li>
-<<<<<<< HEAD
 <li>Calls to  CommandMap.setDefaultCommandMap() in the SMIME API are now wrapped in doPrivileged() blocks to allow them to work with a security manager.</li>
-=======
 <li>The encoding of the certificate_authorities field of a TLS CertificateRequest has been fixed.</li>
->>>>>>> f4fbc2f9
 </ul>
 <h3>2.1.3 Additional Features and Functionality</h3>
 <ul>
