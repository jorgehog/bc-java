package org.bouncycastle.jce.provider;

import java.security.AlgorithmParameters;
import java.security.InvalidAlgorithmParameterException;
import java.security.InvalidKeyException;
import java.security.Key;
import java.security.KeyFactory;
import java.security.NoSuchAlgorithmException;
import java.security.NoSuchProviderException;
import java.security.SecureRandom;
import java.security.spec.AlgorithmParameterSpec;
import java.security.spec.InvalidKeySpecException;
import java.security.spec.PKCS8EncodedKeySpec;
import java.security.spec.X509EncodedKeySpec;

import javax.crypto.BadPaddingException;
import javax.crypto.Cipher;
import javax.crypto.IllegalBlockSizeException;
import javax.crypto.NoSuchPaddingException;
import javax.crypto.spec.IvParameterSpec;
import javax.crypto.spec.PBEParameterSpec;
import javax.crypto.spec.RC2ParameterSpec;
import javax.crypto.spec.RC5ParameterSpec;
import javax.crypto.spec.SecretKeySpec;

import org.bouncycastle.crypto.BlockCipher;
import org.bouncycastle.crypto.BufferedBlockCipher;
import org.bouncycastle.crypto.CipherParameters;
import org.bouncycastle.crypto.CryptoServicesRegistrar;
import org.bouncycastle.crypto.DataLengthException;
import org.bouncycastle.crypto.InvalidCipherTextException;
import org.bouncycastle.crypto.engines.DESEngine;
import org.bouncycastle.crypto.engines.DESedeEngine;
import org.bouncycastle.crypto.engines.TwofishEngine;
import org.bouncycastle.crypto.modes.CBCBlockCipher;
import org.bouncycastle.crypto.modes.CFBBlockCipher;
import org.bouncycastle.crypto.modes.CTSBlockCipher;
import org.bouncycastle.crypto.modes.OFBBlockCipher;
import org.bouncycastle.crypto.paddings.PaddedBufferedBlockCipher;
import org.bouncycastle.crypto.params.KeyParameter;
import org.bouncycastle.crypto.params.ParametersWithIV;
import org.bouncycastle.crypto.params.RC2Parameters;
import org.bouncycastle.crypto.params.RC5Parameters;
import org.bouncycastle.jcajce.provider.symmetric.util.BCPBEKey;
import org.bouncycastle.util.Strings;

public class BrokenJCEBlockCipher
    implements BrokenPBE
{
    //
    // specs we can handle.
    //
    private Class[]                 availableSpecs =
                                    {
                                        IvParameterSpec.class,
                                        PBEParameterSpec.class,
                                        RC2ParameterSpec.class,
                                        RC5ParameterSpec.class
                                    };
 
    private BufferedBlockCipher     cipher;
    private ParametersWithIV        ivParam;

    private int                     pbeType = PKCS12;
    private int                     pbeHash = SHA1;
    private int                     pbeKeySize;
    private int                     pbeIvSize;

    private int                     ivLength = 0;

    private AlgorithmParameters     engineParams = null;

    protected BrokenJCEBlockCipher(
        BlockCipher engine)
    {
        cipher = new PaddedBufferedBlockCipher(engine);
    }
        
    protected BrokenJCEBlockCipher(
        BlockCipher engine,
        int         pbeType,
        int         pbeHash,
        int         pbeKeySize,
        int         pbeIvSize)
    {
        cipher = new PaddedBufferedBlockCipher(engine);

        this.pbeType = pbeType;
        this.pbeHash = pbeHash;
        this.pbeKeySize = pbeKeySize;
        this.pbeIvSize = pbeIvSize;
    }

    protected int engineGetBlockSize() 
    {
        return cipher.getBlockSize();
    }

    protected byte[] engineGetIV() 
    {
        return (ivParam != null) ? ivParam.getIV() : null;
    }

    protected int engineGetKeySize(
        Key     key) 
    {
        return key.getEncoded().length;
    }

    protected int engineGetOutputSize(
        int     inputLen) 
    {
        return cipher.getOutputSize(inputLen);
    }

    protected AlgorithmParameters engineGetParameters() 
    {
        if (engineParams == null)
        {
            if (ivParam != null)
            {
                String  name = cipher.getUnderlyingCipher().getAlgorithmName();

                if (name.indexOf('/') >= 0)
                {
                    name = name.substring(0, name.indexOf('/'));
                }

                try
                {
                    engineParams = AlgorithmParameters.getInstance(name, BouncyCastleProvider.PROVIDER_NAME);
                    engineParams.init(ivParam.getIV());
                }
                catch (Exception e)
                {
                    throw new RuntimeException(e.toString());
                }
            }
        }

        return engineParams;
    }

    protected void engineSetMode(
        String  mode) 
    {
        String  modeName = Strings.toUpperCase(mode);

        if (modeName.equals("ECB"))
        {
            ivLength = 0;
            cipher = new PaddedBufferedBlockCipher(cipher.getUnderlyingCipher());
        }
        else if (modeName.equals("CBC"))
        {
            ivLength = cipher.getUnderlyingCipher().getBlockSize();
            cipher = new PaddedBufferedBlockCipher(
                            new CBCBlockCipher(cipher.getUnderlyingCipher()));
        }
        else if (modeName.startsWith("OFB"))
        {
            ivLength = cipher.getUnderlyingCipher().getBlockSize();
            if (modeName.length() != 3)
            {
                int wordSize = Integer.parseInt(modeName.substring(3));

                cipher = new PaddedBufferedBlockCipher(
                                new OFBBlockCipher(cipher.getUnderlyingCipher(), wordSize));
            }
            else
            {
                cipher = new PaddedBufferedBlockCipher(
                        new OFBBlockCipher(cipher.getUnderlyingCipher(), 8 * cipher.getBlockSize()));
            }
        }
        else if (modeName.startsWith("CFB"))
        {
            ivLength = cipher.getUnderlyingCipher().getBlockSize();
            if (modeName.length() != 3)
            {
                int wordSize = Integer.parseInt(modeName.substring(3));

                cipher = new PaddedBufferedBlockCipher(
                                new CFBBlockCipher(cipher.getUnderlyingCipher(), wordSize));
            }
            else
            {
                cipher = new PaddedBufferedBlockCipher(
                        new CFBBlockCipher(cipher.getUnderlyingCipher(), 8 * cipher.getBlockSize()));
            }
        }
        else
        {
            throw new IllegalArgumentException("can't support mode " + mode);
        }
    }

    protected void engineSetPadding(
        String  padding) 
    throws NoSuchPaddingException
    {
        String  paddingName = Strings.toUpperCase(padding);

        if (paddingName.equals("NOPADDING"))
        {
            cipher = new BufferedBlockCipher(cipher.getUnderlyingCipher());
        }
        else if (paddingName.equals("PKCS5PADDING") || paddingName.equals("PKCS7PADDING") || paddingName.equals("ISO10126PADDING"))
        {
            cipher = new PaddedBufferedBlockCipher(cipher.getUnderlyingCipher());
        }
        else if (paddingName.equals("WITHCTS"))
        {
            cipher = new CTSBlockCipher(cipher.getUnderlyingCipher());
        }
        else
        {
            throw new NoSuchPaddingException("Padding " + padding + " unknown.");
        }
    }

    protected void engineInit(
        int                     opmode,
        Key                     key,
        AlgorithmParameterSpec  params,
        SecureRandom            random) 
    throws InvalidKeyException, InvalidAlgorithmParameterException
    {
        CipherParameters        param;

        //
        // a note on iv's - if ivLength is zero the IV gets ignored (we don't use it).
        //
        if (key instanceof BCPBEKey)
        {
            param = BrokenPBE.Util.makePBEParameters((BCPBEKey)key, params, pbeType, pbeHash,
                        cipher.getUnderlyingCipher().getAlgorithmName(), pbeKeySize, pbeIvSize);

            if (pbeIvSize != 0)
            {
                ivParam = (ParametersWithIV)param;
            }
        }
        else if (params == null)
        {
            param = new KeyParameter(key.getEncoded());
        }
        else if (params instanceof IvParameterSpec)
        {
            if (ivLength != 0)
            {
                param = new ParametersWithIV(new KeyParameter(key.getEncoded()), ((IvParameterSpec)params).getIV());
                ivParam = (ParametersWithIV)param;
            }
            else
            {
                param = new KeyParameter(key.getEncoded());
            }
        }
        else if (params instanceof RC2ParameterSpec)
        {
            RC2ParameterSpec    rc2Param = (RC2ParameterSpec)params;

            param = new RC2Parameters(key.getEncoded(), ((RC2ParameterSpec)params).getEffectiveKeyBits());

            if (rc2Param.getIV() != null && ivLength != 0)
            {
                param = new ParametersWithIV(param, rc2Param.getIV());
                ivParam = (ParametersWithIV)param;
            }
        }
        else if (params instanceof RC5ParameterSpec)
        {
            RC5ParameterSpec    rc5Param = (RC5ParameterSpec)params;

            param = new RC5Parameters(key.getEncoded(), ((RC5ParameterSpec)params).getRounds());
            if (rc5Param.getWordSize() != 32)
            {
                throw new IllegalArgumentException("can only accept RC5 word size 32 (at the moment...)");
            }
            if ((rc5Param.getIV() != null) && (ivLength != 0))
            {
                param = new ParametersWithIV(param, rc5Param.getIV());
                ivParam = (ParametersWithIV)param;
            }
        }
        else
        {
            throw new InvalidAlgorithmParameterException("unknown parameter type.");
        }

        if ((ivLength != 0) && !(param instanceof ParametersWithIV))
        {
            if (random == null)
            {
                random = CryptoServicesRegistrar.getSecureRandom();
            }

            if ((opmode == Cipher.ENCRYPT_MODE) || (opmode == Cipher.WRAP_MODE))
            {
                byte[]  iv = new byte[ivLength];

                random.nextBytes(iv);
                param = new ParametersWithIV(param, iv);
                ivParam = (ParametersWithIV)param;
            }
            else
            {
                throw new InvalidAlgorithmParameterException("no IV set when one expected");
            }
        }

        switch (opmode)
        {
        case Cipher.ENCRYPT_MODE:
        case Cipher.WRAP_MODE:
            cipher.init(true, param);
            break;
        case Cipher.DECRYPT_MODE:
        case Cipher.UNWRAP_MODE:
            cipher.init(false, param);
            break;
        default:
<<<<<<< HEAD
            // TODO dgh to review
            // -DM System.out.println
            System.out.println("eeek!");
=======
            throw new IllegalArgumentException("unknown opmode: " + opmode);
>>>>>>> b369c761
        }
    }

    protected void engineInit(
        int                 opmode,
        Key                 key,
        AlgorithmParameters params,
        SecureRandom        random) 
    throws InvalidKeyException, InvalidAlgorithmParameterException
    {
        AlgorithmParameterSpec  paramSpec = null;

        if (params != null)
        {
            for (int i = 0; i != availableSpecs.length; i++)
            {
                try
                {
                    paramSpec = params.getParameterSpec(availableSpecs[i]);
                    break;
                }
                catch (Exception e)
                {
                    continue;
                }
            }

            if (paramSpec == null)
            {
                throw new InvalidAlgorithmParameterException("can't handle parameter " + params.toString());
            }
        }

        engineParams = params;
        engineInit(opmode, key, paramSpec, random);
    }

    protected void engineInit(
        int                 opmode,
        Key                 key,
        SecureRandom        random) 
        throws InvalidKeyException
    {
        try
        {
            engineInit(opmode, key, (AlgorithmParameterSpec)null, random);
        }
        catch (InvalidAlgorithmParameterException e)
        {
            throw new IllegalArgumentException(e.getMessage());
        }
    }

    protected byte[] engineUpdate(
        byte[]  input,
        int     inputOffset,
        int     inputLen) 
    {
        int     length = cipher.getUpdateOutputSize(inputLen);

        if (length > 0)
        {
                byte[]  out = new byte[length];

                cipher.processBytes(input, inputOffset, inputLen, out, 0);
                return out;
        }

        cipher.processBytes(input, inputOffset, inputLen, null, 0);

        return null;
    }

    protected int engineUpdate(
        byte[]  input,
        int     inputOffset,
        int     inputLen,
        byte[]  output,
        int     outputOffset) 
    {
        return cipher.processBytes(input, inputOffset, inputLen, output, outputOffset);
    }

    protected byte[] engineDoFinal(
        byte[]  input,
        int     inputOffset,
        int     inputLen) 
        throws IllegalBlockSizeException, BadPaddingException
    {
        int     len = 0;
        byte[]  tmp = new byte[engineGetOutputSize(inputLen)];

        if (inputLen != 0)
        {
            len = cipher.processBytes(input, inputOffset, inputLen, tmp, 0);
        }

        try
        {
            len += cipher.doFinal(tmp, len);
        }
        catch (DataLengthException e)
        {
            throw new IllegalBlockSizeException(e.getMessage());
        }
        catch (InvalidCipherTextException e)
        {
            throw new BadPaddingException(e.getMessage());
        }

        byte[]  out = new byte[len];

        System.arraycopy(tmp, 0, out, 0, len);

        return out;
    }

    protected int engineDoFinal(
        byte[]  input,
        int     inputOffset,
        int     inputLen,
        byte[]  output,
        int     outputOffset) 
        throws IllegalBlockSizeException, BadPaddingException
    {
        int     len = 0;

        if (inputLen != 0)
        {
                len = cipher.processBytes(input, inputOffset, inputLen, output, outputOffset);
        }

        try
        {
            return len + cipher.doFinal(output, outputOffset + len);
        }
        catch (DataLengthException e)
        {
            throw new IllegalBlockSizeException(e.getMessage());
        }
        catch (InvalidCipherTextException e)
        {
            throw new BadPaddingException(e.getMessage());
        }
    }

    protected byte[] engineWrap(
        Key     key) 
    throws IllegalBlockSizeException, java.security.InvalidKeyException
    {
        byte[] encoded = key.getEncoded();
        if (encoded == null)
        {
            throw new InvalidKeyException("Cannot wrap key, null encoding.");
        }

        try
        {
            return engineDoFinal(encoded, 0, encoded.length);
        }
        catch (BadPaddingException e)
        {
            throw new IllegalBlockSizeException(e.getMessage());
        }
    }

    protected Key engineUnwrap(
        byte[]  wrappedKey,
        String  wrappedKeyAlgorithm,
        int     wrappedKeyType) 
    throws InvalidKeyException
    {
        byte[] encoded = null;
        try
        {
            encoded = engineDoFinal(wrappedKey, 0, wrappedKey.length);
        }
        catch (BadPaddingException e)
        {
            throw new InvalidKeyException(e.getMessage());
        }
        catch (IllegalBlockSizeException e2)
        {
            throw new InvalidKeyException(e2.getMessage());
        }

        if (wrappedKeyType == Cipher.SECRET_KEY)
        {
            return new SecretKeySpec(encoded, wrappedKeyAlgorithm);
        }
        else
        {
            try
            {
                KeyFactory kf = KeyFactory.getInstance(wrappedKeyAlgorithm, BouncyCastleProvider.PROVIDER_NAME);

                if (wrappedKeyType == Cipher.PUBLIC_KEY)
                {
                    return kf.generatePublic(new X509EncodedKeySpec(encoded));
                }
                else if (wrappedKeyType == Cipher.PRIVATE_KEY)
                {
                    return kf.generatePrivate(new PKCS8EncodedKeySpec(encoded));
                }
            }
            catch (NoSuchProviderException e)
            {
                throw new InvalidKeyException("Unknown key type " + e.getMessage());
            }
            catch (NoSuchAlgorithmException e)
            {
                throw new InvalidKeyException("Unknown key type " + e.getMessage());
            }
            catch (InvalidKeySpecException e2)
            {
                throw new InvalidKeyException("Unknown key type " + e2.getMessage());
            }

            throw new InvalidKeyException("Unknown key type " + wrappedKeyType);
        }
    }

    /*
     * The ciphers that inherit from us.
     */

    /**
     * PBEWithMD5AndDES
     */
    static public class BrokePBEWithMD5AndDES
        extends BrokenJCEBlockCipher
    {
        public BrokePBEWithMD5AndDES()
        {
            super(new CBCBlockCipher(new DESEngine()), PKCS5S1, MD5, 64, 64);
        }
    }

    /**
     * PBEWithSHA1AndDES
     */
    static public class BrokePBEWithSHA1AndDES
        extends BrokenJCEBlockCipher
    {
        public BrokePBEWithSHA1AndDES()
        {
            super(new CBCBlockCipher(new DESEngine()), PKCS5S1, SHA1, 64, 64);
        }
    }

    /**
     * PBEWithSHAAnd3-KeyTripleDES-CBC
     */
    static public class BrokePBEWithSHAAndDES3Key
        extends BrokenJCEBlockCipher
    {
        public BrokePBEWithSHAAndDES3Key()
        {
            super(new CBCBlockCipher(new DESedeEngine()), PKCS12, SHA1, 192, 64);
        }
    }

    /**
     * OldPBEWithSHAAnd3-KeyTripleDES-CBC
     */
    static public class OldPBEWithSHAAndDES3Key
        extends BrokenJCEBlockCipher
    {
        public OldPBEWithSHAAndDES3Key()
        {
            super(new CBCBlockCipher(new DESedeEngine()), OLD_PKCS12, SHA1, 192, 64);
        }
    }

    /**
     * PBEWithSHAAnd2-KeyTripleDES-CBC
     */
    static public class BrokePBEWithSHAAndDES2Key
        extends BrokenJCEBlockCipher
    {
        public BrokePBEWithSHAAndDES2Key()
        {
            super(new CBCBlockCipher(new DESedeEngine()), PKCS12, SHA1, 128, 64);
        }
    }

    /**
     * OldPBEWithSHAAndTwofish-CBC
     */
    static public class OldPBEWithSHAAndTwofish
        extends BrokenJCEBlockCipher
    {
        public OldPBEWithSHAAndTwofish()
        {
            super(new CBCBlockCipher(new TwofishEngine()), OLD_PKCS12, SHA1, 256, 128);
        }
    }
}<|MERGE_RESOLUTION|>--- conflicted
+++ resolved
@@ -321,13 +321,7 @@
             cipher.init(false, param);
             break;
         default:
-<<<<<<< HEAD
-            // TODO dgh to review
-            // -DM System.out.println
-            System.out.println("eeek!");
-=======
             throw new IllegalArgumentException("unknown opmode: " + opmode);
->>>>>>> b369c761
         }
     }
 
